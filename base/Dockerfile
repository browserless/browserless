--- conflicted
+++ resolved
@@ -70,11 +70,9 @@
   wget \
   xvfb \
   curl &&\
-<<<<<<< HEAD
-  curl --silent --location https://deb.nodesource.com/setup_14.x | bash - &&\
-=======
+
   curl --silent --location https://deb.nodesource.com/setup_16.x | bash - &&\
->>>>>>> 0bfcb165
+
   apt-get -y -qq install nodejs &&\
   apt-get -y -qq install build-essential &&\
   fc-cache -f -v &&\
