<<<<<<< HEAD
import { mkdir } from 'fs/promises';
import path, { join } from 'path';

import { deleteAsync } from 'del';
import getPort from 'get-port';

import { Config } from '../config.js';
import { browserHook, pageHook } from '../hooks.js';
import { Request, HTTPManagementRoutes } from '../http.js';
=======
>>>>>>> 1c22ecdb
import {
  BadRequest,
  BrowserHTTPRoute,
  BrowserInstance,
  BrowserServerOptions,
  BrowserWebsocketRoute,
  BrowserlessSession,
  BrowserlessSessionJSON,
  CDPChromium,
  CDPLaunchOptions,
  Config,
  HTTPManagementRoutes,
  NotFound,
  Request,
  ServerError,
  browserHook,
  convertIfBase64,
  createLogger,
  exists,
  id,
  makeExternalURL,
  noop,
  pageHook,
  parseBooleanParam,
} from '@browserless.io/browserless';
import path, { join } from 'path';
import { deleteAsync } from 'del';
import { mkdir } from 'fs/promises';

export class BrowserManager {
<<<<<<< HEAD
  private browsers: Map<BrowserInstance, BrowserlessSession> = new Map();
  private launching: Map<string, Promise<unknown>> = new Map();
  private timers: Map<string, number> = new Map();
  private versionCache: object | undefined;
=======
  protected browsers: Map<BrowserInstance, BrowserlessSession> = new Map();
  protected launching: Map<string, Promise<unknown>> = new Map();
  protected timers: Map<string, number> = new Map();
  protected debug = createLogger('browser-manager');
>>>>>>> 1c22ecdb

  constructor(protected config: Config) {}

  protected removeUserDataDir = async (userDataDir: string | null) => {
    if (userDataDir && (await exists(userDataDir))) {
      this.debug(`Deleting data directory "${userDataDir}"`);
      await deleteAsync(userDataDir, { force: true }).catch((err) => {
        this.debug(
          `Error cleaning up user-data-dir "${err}" at ${userDataDir}`,
        );
      });
    }
  };

  /**
   * Generates a directory for the user-data-dir contents to be saved in. Uses
   * the provided sessionId, or creates one when omitted,
   * and appends it to the name of the directory. If the
   * directory already exists then no action is taken, verified by run `stat`
   *
   * @param sessionId The ID of the session
   * @returns Promise<string> of the fully-qualified path of the directory
   */
  protected generateDataDir = async (
    sessionId: string = id(),
  ): Promise<string> => {
    const baseDirectory = await this.config.getDataDir();
    const dataDirPath = join(
      baseDirectory,
      `browserless-data-dir-${sessionId}`,
    );

    if (await exists(dataDirPath)) {
      this.debug(
        `Data directory already exists, not creating "${dataDirPath}"`,
      );
      return dataDirPath;
    }

    this.debug(`Generating user-data-dir at ${dataDirPath}`);

    await mkdir(dataDirPath, { recursive: true }).catch((err) => {
      throw new ServerError(
        `Error creating data-directory "${dataDirPath}": ${err}`,
      );
    });

    return dataDirPath;
  };

<<<<<<< HEAD
  public getVersionJSON = async () => {
    if (!this.versionCache) {
      const port = await getPort();
      const config = this.config;
      config.setPort(port);

      const browser = new CDPChromium({
        blockAds: false,
        config: config,
        record: false,
        userDataDir: null,
      });
      await browser.launch({
        args: [ `--remote-debugging-port=${port}` ],
      });
  
      const res = await fetch(`http://127.0.0.1:${port}/json/version`);
      const meta = await res.json();
 
      browser.close();

      const { 'WebKit-Version': webkitVersion } = meta;
      delete meta.webSocketDebuggerUrl;
      const debuggerVersion = webkitVersion.match(/\s\(@(\b[0-9a-f]{5,40}\b)/)[1];
  
      this.versionCache = {
        ...meta,
        'Debugger-Version': debuggerVersion,
      };
    }
  
    return this.versionCache;
  };

  private generateSessionJson = (
=======
  private generateSessionJson = async (
>>>>>>> 1c22ecdb
    browser: BrowserInstance,
    session: BrowserlessSession,
  ) => {
    const serverAddress = this.config.getExternalAddress();

<<<<<<< HEAD
    return {
      ...session,
      browser: browser.constructor.name,
      browserId: browser.wsEndpoint()?.split('/').pop(),
      cdp: browser instanceof CDPChromium ? {
        wsEndpoint: browser.wsEndpoint()
      } : null,
      initialConnectURL: new URL(session.initialConnectURL, serverAddress).href,
      killURL: session.id
        ? util.makeExternalURL(
            serverAddress,
            HTTPManagementRoutes.sessions,
            session.id,
          )
        : null,
      running: browser.isRunning(),
      timeAliveMs: Date.now() - session.startedOn,
    };
=======
    const sessions = [
      {
        ...session,
        browser: browser.constructor.name,
        browserId: browser.wsEndpoint()?.split('/').pop(),
        initialConnectURL: new URL(session.initialConnectURL, serverAddress)
          .href,
        killURL: session.id
          ? makeExternalURL(
              serverAddress,
              HTTPManagementRoutes.sessions,
              session.id,
            )
          : null,
        running: browser.isRunning(),
        timeAliveMs: Date.now() - session.startedOn,
        type: 'browser',
      },
    ];

    const wsEndpoint = browser.wsEndpoint();
    if (browser.constructor.name === 'CDPChromium' && wsEndpoint) {
      const port = new URL(wsEndpoint).port;
      const response = await fetch(`http://127.0.0.1:${port}/json/list`, {
        headers: {
          Host: '127.0.0.1',
        },
      });
      if (response.ok) {
        const body = await response.json();
        for (const page of body) {
          sessions.push({
            ...sessions[0],
            ...page,
            browserWSEndpoint: wsEndpoint,
          });
        }
      }
    }
    return sessions;
>>>>>>> 1c22ecdb
  };

  public close = async (
    browser: BrowserInstance,
    session: BrowserlessSession,
  ): Promise<void> => {
    const cleanupACtions: Array<() => Promise<void>> = [];
    this.debug(`${session.numbConnected} Client(s) are currently connected`);

    this.debug(`Closing browser session`);
    cleanupACtions.push(() => browser.close());

    if (session.isTempDataDir) {
      this.debug(
        `Deleting "${session.userDataDir}" user-data-dir and session from memory`,
      );
      this.browsers.delete(browser);
      cleanupACtions.push(() => this.removeUserDataDir(session.userDataDir));
    }

    await Promise.all(cleanupACtions.map((a) => a()));
  };

  public getAllSessions = async (): Promise<BrowserlessSessionJSON[]> => {
    const sessions = Array.from(this.browsers);

    const formattedSessions: BrowserlessSessionJSON[] = [];
    for (const [browser, session] of sessions) {
      const formattedSession = await this.generateSessionJson(browser, session);
      formattedSessions.push(...formattedSession);
    }
    return formattedSessions;
  };

  public complete = async (browser: BrowserInstance): Promise<void> => {
    const session = this.browsers.get(browser);
    if (!session) {
      this.debug(`Couldn't locate session for browser, proceeding with close`);
      return browser.close();
    }

    const { id, resolver } = session;

    if (id && resolver) {
      resolver(null);
      this.launching.delete(id);
    }

    --session.numbConnected;

    this.close(browser, session);
  };

  public getBrowserForRequest = async (
    req: Request,
    router: BrowserHTTPRoute | BrowserWebsocketRoute,
  ): Promise<BrowserInstance> => {
    const { browser: Browser } = router;
    const record = parseBooleanParam(req.parsed.searchParams, 'record', false);
    const blockAds = parseBooleanParam(
      req.parsed.searchParams,
      'blockAds',
      false,
    );
    const decodedLaunchOptions = convertIfBase64(
      req.parsed.searchParams.get('launch') || '{}',
    );
    let parsedLaunchOptions: BrowserServerOptions | CDPLaunchOptions;

    // Handle re-connects here:
    if (req.parsed.pathname.includes('/devtools/browser')) {
      const sessions = Array.from(this.browsers);
      const id = req.parsed.pathname.split('/').pop() as string;
      const browser = sessions.find(
        ([b]) => b.wsEndpoint()?.includes(req.parsed.pathname),
      );

      if (browser) {
        this.debug(`Located browser with ID ${id}`);
        return browser[0];
      }

      throw new NotFound(
        `Couldn't locate browser "${id}" for request "${req.parsed.pathname}"`,
      );
    }

    try {
      parsedLaunchOptions = JSON.parse(decodedLaunchOptions);
    } catch (err) {
      throw new BadRequest(
        `Error parsing launch-options: ${err}. Launch options must be a JSON or base64-encoded JSON object`,
      );
    }

    const routerOptions =
      typeof router.defaultLaunchOptions === 'function'
        ? router.defaultLaunchOptions(req)
        : router.defaultLaunchOptions;

    const launchOptions = {
      ...routerOptions,
      ...parsedLaunchOptions,
    };

    const manualUserDataDir =
      launchOptions.args
        ?.find((arg) => arg.includes('--user-data-dir='))
        ?.split('=')[1] || (launchOptions as CDPLaunchOptions).userDataDir;

    // Always specify a user-data-dir since plugins can "inject" their own
    // unless it's playwright which takes care of its own data-dirs
    const userDataDir =
      manualUserDataDir ||
      (Browser.name === CDPChromium.name ? await this.generateDataDir() : null);

    const proxyServerArg = launchOptions.args?.find((arg) =>
      arg.includes('--proxy-server='),
    );

    if (
      launchOptions.args &&
      proxyServerArg &&
      req.parsed.pathname.startsWith('/playwright')
    ) {
      (launchOptions as BrowserServerOptions).proxy = {
        server: proxyServerArg.split('=')[1],
      };
      const argIndex = launchOptions.args.indexOf(proxyServerArg);
      launchOptions.args.splice(argIndex, 1);
    }

    const browser = new Browser({
      blockAds,
      config: this.config,
      record,
      userDataDir,
    });

    const connectionMeta: BrowserlessSession = {
      id: null,
      initialConnectURL:
        path.join(req.parsed.pathname, req.parsed.search) || '',
      isTempDataDir: !manualUserDataDir,
      launchOptions,
      numbConnected: 1,
      resolver: noop,
      routePath: router.path,
      startedOn: Date.now(),
      ttl: 0,
      userDataDir,
    };

    this.browsers.set(browser, connectionMeta);

    await browser.launch(launchOptions as object);
    await browserHook({ browser, meta: req.parsed });

    browser.on('newPage', async (page) => {
      await pageHook({ meta: req.parsed, page });
      (router.onNewPage || noop)(req.parsed || '', page);
    });

    return browser;
  };

  public stop = async (): Promise<void> => {
    this.debug(`Closing down browser instances`);
    const sessions = Array.from(this.browsers);
    await Promise.all(sessions.map(([b]) => b.close()));
    const timers = Array.from(this.timers);
    await Promise.all(timers.map(([, timer]) => clearInterval(timer)));
    this.timers.forEach((t) => clearTimeout(t));
    this.browsers = new Map();
    this.timers = new Map();

    this.debug(`Shutdown complete`);
  };
}<|MERGE_RESOLUTION|>--- conflicted
+++ resolved
@@ -1,15 +1,3 @@
-<<<<<<< HEAD
-import { mkdir } from 'fs/promises';
-import path, { join } from 'path';
-
-import { deleteAsync } from 'del';
-import getPort from 'get-port';
-
-import { Config } from '../config.js';
-import { browserHook, pageHook } from '../hooks.js';
-import { Request, HTTPManagementRoutes } from '../http.js';
-=======
->>>>>>> 1c22ecdb
 import {
   BadRequest,
   BrowserHTTPRoute,
@@ -39,18 +27,13 @@
 import { deleteAsync } from 'del';
 import { mkdir } from 'fs/promises';
 
+import getPort from 'get-port';
+
 export class BrowserManager {
-<<<<<<< HEAD
-  private browsers: Map<BrowserInstance, BrowserlessSession> = new Map();
-  private launching: Map<string, Promise<unknown>> = new Map();
-  private timers: Map<string, number> = new Map();
-  private versionCache: object | undefined;
-=======
   protected browsers: Map<BrowserInstance, BrowserlessSession> = new Map();
   protected launching: Map<string, Promise<unknown>> = new Map();
   protected timers: Map<string, number> = new Map();
   protected debug = createLogger('browser-manager');
->>>>>>> 1c22ecdb
 
   constructor(protected config: Config) {}
 
@@ -101,70 +84,42 @@
     return dataDirPath;
   };
 
-<<<<<<< HEAD
   public getVersionJSON = async () => {
-    if (!this.versionCache) {
-      const port = await getPort();
-      const config = this.config;
-      config.setPort(port);
-
-      const browser = new CDPChromium({
-        blockAds: false,
-        config: config,
-        record: false,
-        userDataDir: null,
-      });
-      await browser.launch({
-        args: [ `--remote-debugging-port=${port}` ],
-      });
-  
-      const res = await fetch(`http://127.0.0.1:${port}/json/version`);
-      const meta = await res.json();
- 
-      browser.close();
-
-      const { 'WebKit-Version': webkitVersion } = meta;
-      delete meta.webSocketDebuggerUrl;
-      const debuggerVersion = webkitVersion.match(/\s\(@(\b[0-9a-f]{5,40}\b)/)[1];
-  
-      this.versionCache = {
-        ...meta,
-        'Debugger-Version': debuggerVersion,
-      };
-    }
-  
-    return this.versionCache;
-  };
-
-  private generateSessionJson = (
-=======
+    const port = await getPort();
+    const config = this.config;
+    config.setPort(port);
+
+    const browser = new CDPChromium({
+      blockAds: false,
+      config: config,
+      record: false,
+      userDataDir: null,
+    });
+    await browser.launch({
+      args: [`--remote-debugging-port=${port}`],
+    });
+
+    const res = await fetch(`http://127.0.0.1:${port}/json/version`);
+    const meta = await res.json();
+
+    browser.close();
+
+    const { 'WebKit-Version': webkitVersion } = meta;
+    delete meta.webSocketDebuggerUrl;
+    const debuggerVersion = webkitVersion.match(/\s\(@(\b[0-9a-f]{5,40}\b)/)[1];
+
+    return {
+      ...meta,
+      'Debugger-Version': debuggerVersion,
+    };
+  };
+
   private generateSessionJson = async (
->>>>>>> 1c22ecdb
     browser: BrowserInstance,
     session: BrowserlessSession,
   ) => {
     const serverAddress = this.config.getExternalAddress();
 
-<<<<<<< HEAD
-    return {
-      ...session,
-      browser: browser.constructor.name,
-      browserId: browser.wsEndpoint()?.split('/').pop(),
-      cdp: browser instanceof CDPChromium ? {
-        wsEndpoint: browser.wsEndpoint()
-      } : null,
-      initialConnectURL: new URL(session.initialConnectURL, serverAddress).href,
-      killURL: session.id
-        ? util.makeExternalURL(
-            serverAddress,
-            HTTPManagementRoutes.sessions,
-            session.id,
-          )
-        : null,
-      running: browser.isRunning(),
-      timeAliveMs: Date.now() - session.startedOn,
-    };
-=======
     const sessions = [
       {
         ...session,
@@ -205,7 +160,6 @@
       }
     }
     return sessions;
->>>>>>> 1c22ecdb
   };
 
   public close = async (
