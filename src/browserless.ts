--- conflicted
+++ resolved
@@ -239,15 +239,9 @@
       );
     const docsLink = makeExternalURL(this.config.getExternalAddress(), '/docs');
 
-<<<<<<< HEAD
-    this.debug(printLogo(docsLink, debuggerURL));
-    this.debug(`Running as user "${userInfo().username}"`);
-    this.debug('Starting import of HTTP Routes');
-=======
-    this.logger.info(printLogo(docsLink));
+    this.logger.info(printLogo(docsLink, debuggerURL));
     this.logger.info(`Running as user "${userInfo().username}"`);
     this.logger.info('Starting import of HTTP Routes');
->>>>>>> d33a8df3
 
     for (const httpRoute of [
       ...this.httpRouteFiles,
