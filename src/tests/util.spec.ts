--- conflicted
+++ resolved
@@ -19,70 +19,37 @@
 });
 
 const getSeleniumAlwaysMatch = () => ({
-<<<<<<< HEAD
+  capabilities: {
+    alwaysMatch: {
+      browserName: 'chrome',
+      'goog:chromeOptions': {
+        args: ['--headless', '--no-sandbox'],
+      },
+    },
+  },
+  desiredCapabilities: {
+    browserName: 'chrome',
+    'goog:chromeOptions': {
+      args: ['--headless', '--no-sandbox'],
+    },
+  }
+});
+
+const getSeleniumFirstMatch = () => ({
    capabilities: {
-      alwaysMatch: {
+      firstMatch: [{
          browserName: 'chrome',
          'goog:chromeOptions': {
-            args: ['--headless', '--no-sandbox'],
-         },
-      },
+            args: [ '--no-sandbox', '--headless' ],
+          },
+      }],
    },
    desiredCapabilities: {
       browserName: 'chrome',
       'goog:chromeOptions': {
-         args: ['--headless', '--no-sandbox'],
-      },
-   },
-});
-
-const getSeleniumFirstMatch = () => ({
-   capabilities: {
-      firstMatch: [ {
-         browserName: 'chrome',
-         'goog:chromeOptions': {
-            args: [ '--no-sandbox', '--headless' ],
-         },
-      } ],
-=======
-  'capabilities': {
-    'alwaysMatch': {
-      'browserName': 'chrome',
-      'goog:chromeOptions': {
-        'args': ['--headless', '--no-sandbox'],
+         args: [ '--no-sandbox', '--headless' ],
       },
     },
-  },
-  'desiredCapabilities': {
-    'browserName': 'chrome',
-    'goog:chromeOptions': {
-      'args': ['--headless', '--no-sandbox'],
-    },
-  }
-});
-
-const getSeleniumFirstMatch = () => ({
-   'capabilities': {
-      'firstMatch': [{
-         'browserName': 'chrome',
-         'goog:chromeOptions': {
-            'args': [ '--no-sandbox', '--headless' ],
-          },
-      }],
->>>>>>> b507d982
-   },
-   desiredCapabilities: {
-      browserName: 'chrome',
-      'goog:chromeOptions': {
-<<<<<<< HEAD
-         args: [ '--no-sandbox', '--headless' ],
-      },
-   },
-=======
-         'args': [ '--no-sandbox', '--headless' ],
-      },
-    },
->>>>>>> b507d982
 });
 
 const bufferify = (body: any) => {
