--- conflicted
+++ resolved
@@ -1,8 +1,7 @@
 # [Latest](https://github.com/browserless/chrome/compare/v1.60.2...master)
 - Dependency updates.
 
-<<<<<<< HEAD
-# [v2.0.0-beta](https://github.com/browserless/chrome/compare/master...feat/browserless-2.0)
+# [v2.0.0](https://github.com/browserless/chrome/compare/master...feat/browserless-2.0)
 browserless 2.0.0 represents the best body of work after running browserless for over 5 years. It contains mostly the same functionality and more, and is rebuilt to be more modular and offer a NodeJS SDK. It's also much lighter and faster than prior versions and includes a lot of semantic changes.
 
 ## Features
@@ -21,16 +20,13 @@
 
 ## Minor Changes
 - Many docker parameters have been renamed, but are backwards compatible. See config.ts for details.
--
-# [Latest](https://github.com/browserless/chrome/compare/v1.60.0...v1.60.1)
-=======
+
 # [v1.60.2](https://github.com/browserless/chrome/compare/v1.60.1...v1.60.2)
 - Dependency updates.
 - Fixes an issue where calls to GET /sessions sometimes return blank results.
 - Drop puppeteer `21.3.1` in favor of `21.3.6`.
 
 # [v1.60.1](https://github.com/browserless/chrome/compare/v1.60.0...v1.60.1)
->>>>>>> 78932049
 - Dependency updates.
 - Drop the `partner` repo from builds as we no longer use it for installing `flash`.
 - Bump to `Ubuntu` lunar.
