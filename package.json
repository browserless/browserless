{
  "name": "browserless-chrome",
  "version": "1.53.0",
  "description": "Chrome-as-a-service on your own hardware or in the cloud.",
  "repository": "browserless/chrome",
  "engines": {
    "node": ">=16.0.0"
  },
  "main": "build/index.js",
  "files": [
    "build/*",
    "debugger/*",
    "functions/*",
    "env.js",
    "hosts.json",
    "protocol.json",
    "version.json"
  ],
  "scripts": {
    "build": "npm run clean && tsc",
    "bw-compatibility": "./scripts/bw-compatibility.js",
    "clean": "rimraf build",
    "deploy": "./scripts/deploy.js",
    "deploy-base": "./scripts/deploy-base.js",
    "dev": "npm run build && env-cmd -f ./.env.dev node build/index.js",
    "start": "node ./build",
    "test": "env-cmd -f ./src/tests/.env.test mocha --timeout 15000",
    "external": "rimraf debugger/devtools && node ./scripts/install-external-deps.js",
    "postinstall": "node ./scripts/postinstall.js",
    "snyk-protect": "snyk protect",
    "prettier": "prettier --config .prettierrc --write --loglevel error \"{src,functions,scripts}/**/*.{js,ts}\"",
    "lint": "eslint src --ext .ts --fix"
  },
  "chromeVersions": {
    "puppeteer-1.20.0": {
      "puppeteer": "1.20.0",
      "chromeRevision": "686378",
      "platform": "linux/amd64"
    },
    "puppeteer-5.4.1": {
      "puppeteer": "5.4.1",
      "chromeRevision": "809590",
      "platform": "linux/amd64"
    },
    "puppeteer-7.1.0": {
      "puppeteer": "7.1.0",
      "chromeRevision": "848005",
      "platform": "linux/amd64"
    },
    "puppeteer-9.1.1": {
      "puppeteer": "9.1.1",
      "chromeRevision": "869685",
      "platform": "linux/amd64,linux/arm64"
    },
    "puppeteer-10.4.0": {
      "puppeteer": "10.4.0",
      "chromeRevision": "901912",
      "platform": "linux/amd64,linux/arm64"
    },
    "puppeteer-14.4.1": {
      "puppeteer": "14.4.1",
      "chromeRevision": "991974",
      "platform": "linux/amd64,linux/arm64"
    },
    "chrome-stable": {
      "puppeteer": "14.4.1",
      "chromeRevision": "991974",
      "platform": "linux/amd64"
    }
  },
  "playwrightVersions": {
    "default": "playwright-core",
    "1.25": "playwright-core",
    "1.24": "playwright-1.24",
    "1.23": "playwright-1.23",
    "1.22": "playwright-1.22",
    "1.21": "playwright-1.21"
  },
  "releaseVersions": [
    "puppeteer-14.4.1",
    "puppeteer-10.4.0",
    "puppeteer-9.1.1",
    "puppeteer-7.1.0",
    "puppeteer-5.4.1",
    "puppeteer-1.20.0",
    "chrome-stable"
  ],
  "author": "jgriffith",
  "license": "GPL-3.0",
  "optionalDependencies": {
    "heapdump": "^0.3.15"
  },
  "dependencies": {
    "@types/archiver": "^5.3.0",
    "@types/chai": "^4.3.3",
    "@types/cookie": "^0.5.0",
    "@types/cors": "^2.8.4",
    "@types/express": "^4.16.1",
    "@types/http-proxy": "^1.17.8",
    "@types/lodash": "^4.14.184",
    "@types/mocha": "^9.1.1",
    "@types/multer": "^1.3.7",
    "@types/node": "^18.7.16",
    "@types/node-fetch": "^2.6.2",
    "@types/request": "^2.48.2",
    "@types/rimraf": "^3.0.0",
    "@types/shortid": "0.0.29",
    "archiver": "^5.0.0",
    "bluebird": "^3.5.5",
    "browserless-debugger": "^1.0.3",
    "chai": "^4.3.6",
    "chromedriver": "^105.0.0",
    "cookie": "^0.5.0",
    "cors": "^2.8.4",
    "debug": "^4",
    "express": "^4.16.2",
    "express-prom-bundle": "^6.3.1",
    "extract-zip": "^2.0.1",
    "fs-extra": "^10.0.0",
    "get-port": "^5.0.0",
    "http-proxy": "^1.16.2",
    "joi": "^17.2.1",
    "joi-to-swagger": "^6.1.1",
    "lighthouse": "^9.6.7",
    "lodash": "^4.17.11",
    "mocha": "^10.0.0",
    "mocha-chai-jest-snapshot": "^1.1.3",
    "multer": "^1.4.1",
    "node-fetch": "^2.6.7",
    "node-pdftk": "^2.0.0",
<<<<<<< HEAD
    "playwright-1.21": "npm:playwright-core@1.21.1",
    "playwright-1.22": "npm:playwright-core@1.22.2",
    "playwright-1.23": "npm:playwright-core@1.23.3",
    "playwright-1.24": "npm:playwright-core@1.24.2",
=======
>>>>>>> f7366c80
    "playwright-core": "^1.25.2",
    "prom-client": "^14.1.0",
    "puppeteer": "^17.1.2",
    "puppeteer-extra": "^3.1.15",
    "puppeteer-extra-plugin-stealth": "^2.11.1",
    "queue": "^6.0.0",
    "request": "^2.83.0",
    "rimraf": "^3.0.0",
    "selenium-webdriver": "^4.4.0",
    "sharp": "^0.31.0",
    "snyk": "^1.999.0",
    "swagger-ui-express": "^4.2.0",
    "systeminformation": "^5.12.6",
    "table": "^6.0.1",
    "tree-kill": "^1.2.0",
    "ts-node": "^10.8.0",
    "typescript": "^4.8.2",
    "untildify": "^4.0.0",
    "vm2": "^3.9.11"
  },
  "devDependencies": {
    "@typescript-eslint/eslint-plugin": "^5.36.2",
    "@typescript-eslint/parser": "^5.36.2",
    "cross-env": "^7.0.3",
    "env-cmd": "^10.0.0",
    "eslint": "^8.23.0",
    "eslint-plugin-import": "^2.24.0",
    "prettier": "^2.2.1",
    "simple-git-hooks": "^2.2.0",
    "zx": "^7.0.7"
  },
  "overrides": {
    "playwright-1.21": {
      "jpeg-js": "0.4.4"
    }
  },
  "mocha": {
    "extension": [
      "ts"
    ],
    "spec": "src/tests/**/*.spec.ts",
    "require": "ts-node/register"
  },
  "snyk": true
}<|MERGE_RESOLUTION|>--- conflicted
+++ resolved
@@ -128,13 +128,10 @@
     "multer": "^1.4.1",
     "node-fetch": "^2.6.7",
     "node-pdftk": "^2.0.0",
-<<<<<<< HEAD
     "playwright-1.21": "npm:playwright-core@1.21.1",
     "playwright-1.22": "npm:playwright-core@1.22.2",
     "playwright-1.23": "npm:playwright-core@1.23.3",
     "playwright-1.24": "npm:playwright-core@1.24.2",
-=======
->>>>>>> f7366c80
     "playwright-core": "^1.25.2",
     "prom-client": "^14.1.0",
     "puppeteer": "^17.1.2",
