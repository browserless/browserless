{
  "name": "@browserless.io/browserless",
  "version": "2.25.2",
  "license": "SSPL",
  "description": "The browserless platform",
  "author": "browserless.io",
  "type": "module",
  "types": "./src/exports.ts",
  "main": "./build/exports.js",
  "exports": {
    ".": "./build/exports.js"
  },
  "bin": {
    "browserless": "./bin/browserless.js"
  },
  "scripts": {
    "build": "npm run clean && npm run build:ts && npm run install:adblock && npm run build:schemas && npm run build:devtools && npm run build:openapi",
    "build:dev": "npm run build && npm run build:function && npm run install:debugger",
    "build:devtools": "node scripts/install-devtools.js",
    "build:function": "node scripts/build-function.js",
    "build:schemas": "node scripts/build-schemas.js",
    "build:openapi": "node scripts/build-open-api.js",
    "build:ts": "tsc",
    "clean": "node scripts/clean.js",
    "dev": "npm run build:dev && env-cmd -f .env node build",
    "install:adblock": "node scripts/install-adblock.js",
    "install:debugger": "node scripts/install-debugger.js",
    "install:browsers": "node node_modules/playwright-core/cli.js install chromium firefox webkit msedge",
    "install:dev": "npm run install:browsers && npm run install:debugger",
    "lint": "cross-env ESLINT_USE_FLAT_CONFIG=false eslint . --ext .ts --fix",
    "prepack": "npm run build:dev",
    "prettier": "prettier '{src,functions,scripts,bin,external,.github}/**/*.{js,ts,json,yml,yaml,md}' --log-level error --write",
    "test": "cross-env DEBUG=quiet mocha",
    "start": "env-cmd -f .env node build"
  },
  "files": [
    "assets/*",
    "bin/*",
    "build/*",
    "docker/*",
    "extensions/*",
    "external/*",
    "fonts/*",
    "scripts/*",
    "src/*",
    "static/*",
    "CHANGELOG.md",
    "tsconfig.json"
  ],
  "dependencies": {
    "debug": "^4.4.0",
    "del": "^8.0.0",
    "enjoi": "^9.0.1",
    "file-type": "^20.4.0",
    "get-port": "^7.1.0",
    "gradient-string": "^3.0.0",
    "http-proxy": "^1.18.1",
    "lighthouse": "^12.4.0",
    "micromatch": "^4.0.8",
    "playwright-1.47": "npm:playwright-core@1.47.2",
    "playwright-1.48": "npm:playwright-core@1.48.2",
    "playwright-1.49": "npm:playwright-core@1.49.1",
<<<<<<< HEAD
    "playwright-1.50": "npm:playwright-core@1.50.1",
    "playwright-core": "1.51.0",
    "puppeteer-core": "24.3.1",
=======
    "playwright-core": "1.50.1",
    "puppeteer-core": "24.4.0",
>>>>>>> 4434d095
    "puppeteer-extra": "^3.3.6",
    "puppeteer-extra-plugin-stealth": "^2.11.2",
    "queue": "^7.0.0",
    "systeminformation": "^5.25.11",
    "tar-fs": "^3.0.8"
  },
  "optionalDependencies": {
    "@types/chai": "^5.2.0",
    "@types/debug": "^4.1.12",
    "@types/gradient-string": "^1.1.6",
    "@types/http-proxy": "^1.17.16",
    "@types/micromatch": "^4.0.9",
    "@types/mocha": "^10.0.10",
    "@types/node": "^22.13.9",
    "@types/sinon": "^17.0.4",
    "@typescript-eslint/eslint-plugin": "^8.26.0",
    "@typescript-eslint/parser": "^8.26.0",
    "assert": "^2.0.0",
    "chai": "^5.2.0",
    "cross-env": "^7.0.3",
    "env-cmd": "^10.1.0",
    "esbuild": "^0.25.0",
    "esbuild-plugin-polyfill-node": "^0.3.0",
    "eslint": "^9.21.0",
    "extract-zip": "^2.0.1",
    "gunzip-maybe": "^1.4.2",
    "marked": "^15.0.7",
    "mocha": "^11.1.0",
    "move-file": "^3.1.0",
    "prettier": "^3.5.3",
    "sinon": "^19.0.2",
    "ts-node": "^10.9.2",
    "typescript": "^5.7.3",
    "typescript-json-schema": "^0.65.1"
  },
  "playwrightVersions": {
    "default": "playwright-core",
    "1.51": "playwright-core",
    "1.50": "playwright-1.50",
    "1.49": "playwright-1.49",
    "1.48": "playwright-1.48",
    "1.47": "playwright-1.47"
  },
  "eslintConfig": {
    "root": true,
    "parser": "@typescript-eslint/parser",
    "plugins": [
      "@typescript-eslint"
    ],
    "extends": [
      "eslint:recommended",
      "plugin:@typescript-eslint/eslint-recommended",
      "plugin:@typescript-eslint/recommended"
    ],
    "ignorePatterns": [
      "node_modules/*",
      "static/*",
      "**.spec.ts",
      "build/*",
      ".DS_Store",
      ".no-git/*",
      "*.log"
    ],
    "rules": {
      "semi": [
        2,
        "always"
      ],
      "no-async-promise-executor": 0,
      "@typescript-eslint/ban-ts-comment": 0,
      "@typescript-eslint/no-var-requires": 0,
      "sort-imports": [
        "error",
        {
          "ignoreCase": false,
          "ignoreDeclarationSort": false,
          "ignoreMemberSort": false,
          "memberSyntaxSortOrder": [
            "none",
            "all",
            "multiple",
            "single"
          ],
          "allowSeparatedGroups": true
        }
      ]
    }
  },
  "mocha": {
    "extension": [
      "ts"
    ],
    "loader": "ts-node/esm",
    "spec": "src/**/*.spec.ts",
    "timeout": 45000,
    "slow": 5000
  },
  "prettier": {
    "semi": true,
    "trailingComma": "all",
    "singleQuote": true,
    "printWidth": 80
  }
}<|MERGE_RESOLUTION|>--- conflicted
+++ resolved
@@ -60,14 +60,9 @@
     "playwright-1.47": "npm:playwright-core@1.47.2",
     "playwright-1.48": "npm:playwright-core@1.48.2",
     "playwright-1.49": "npm:playwright-core@1.49.1",
-<<<<<<< HEAD
     "playwright-1.50": "npm:playwright-core@1.50.1",
     "playwright-core": "1.51.0",
-    "puppeteer-core": "24.3.1",
-=======
-    "playwright-core": "1.50.1",
     "puppeteer-core": "24.4.0",
->>>>>>> 4434d095
     "puppeteer-extra": "^3.3.6",
     "puppeteer-extra-plugin-stealth": "^2.11.2",
     "queue": "^7.0.0",
