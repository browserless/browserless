{
  "name": "@browserless.io/browserless",
  "version": "2.8.0",
  "license": "SSPL",
  "description": "The browserless platform",
  "author": "browserless.io",
  "type": "module",
  "types": "./src/exports.ts",
  "main": "./build/exports.js",
  "exports": {
    ".": "./build/exports.js"
  },
  "bin": {
    "browserless": "./bin/browserless.js"
  },
  "scripts": {
    "build": "npm run clean && npm run build:ts && npm run install:adblock && npm run build:schemas && npm run build:selectors && npm run build:devtools && npm run build:openapi",
    "build:dev": "npm run build && npm run build:function",
    "build:devtools": "node scripts/install-devtools.js",
    "build:function": "node scripts/build-function.js",
    "build:schemas": "node scripts/build-schemas.js",
    "build:openapi": "node scripts/build-open-api.js",
    "build:selectors": "node scripts/build-selectors.js",
    "build:ts": "tsc",
    "clean": "node scripts/clean.js",
    "dev": "npm run build:dev && env-cmd -f .env node build",
    "install:adblock": "node scripts/install-adblock.js",
    "install:debugger": "node scripts/install-debugger.js",
    "install:browsers": "npx --yes playwright install chromium firefox webkit chrome",
    "install:dev": "npm run install:browsers && npm run install:debugger",
    "lint": "eslint . --ext .ts --fix",
    "prepack": "npm run build:dev",
    "prettier": "prettier '{src,functions,scripts,bin,external,.github}/**/*.{js,ts,json,yml,yaml,md}' --log-level error --write",
    "test": "cross-env DEBUG=quiet mocha",
    "start": "env-cmd -f .env node build"
  },
  "files": [
    "assets/*",
    "bin/*",
    "build/*",
    "docker/*",
    "extensions/*",
    "external/*",
    "fonts/*",
    "scripts/*",
    "src/*",
    "static/*",
    "CHANGELOG.md",
    "tsconfig.json"
  ],
  "dependencies": {
    "debug": "^4.3.2",
    "del": "^7.0.0",
    "enjoi": "^9.0.1",
    "file-type": "^19.0.0",
    "get-port": "^7.1.0",
    "gradient-string": "^2.0.0",
    "gunzip-maybe": "^1.4.2",
    "http-proxy": "^1.18.1",
    "lighthouse": "^12.0.0",
    "micromatch": "^4.0.4",
    "playwright-core": "1.44.0",
    "puppeteer-core": "^22.8.0",
    "puppeteer-extra": "^3.3.6",
    "puppeteer-extra-plugin-stealth": "^2.11.2",
    "queue": "^7.0.0",
<<<<<<< HEAD
    "systeminformation": "^5.22.7",
    "tar-fs": "^3.0.6"
=======
    "systeminformation": "^5.22.8"
>>>>>>> d33a8df3
  },
  "optionalDependencies": {
    "@types/chai": "^4.3.16",
    "@types/debug": "^4.1.12",
    "@types/gradient-string": "^1.1.6",
    "@types/http-proxy": "^1.17.14",
    "@types/micromatch": "^4.0.7",
    "@types/mocha": "^10.0.6",
    "@types/node": "^20.12.10",
    "@types/sinon": "^17.0.3",
    "@typescript-eslint/eslint-plugin": "^7.8.0",
    "@typescript-eslint/parser": "^7.8.0",
    "assert": "^2.0.0",
    "chai": "^5.1.0",
    "cross-env": "^7.0.3",
    "env-cmd": "^10.1.0",
    "esbuild": "^0.21.0",
    "esbuild-plugin-polyfill-node": "^0.3.0",
    "eslint": "^8.57.0",
    "eslint-plugin-typescript-sort-keys": "^3.2.0",
    "extract-zip": "^2.0.1",
    "marked": "^12.0.2",
    "mocha": "^10.4.0",
    "move-file": "^3.1.0",
    "prettier": "^3.2.5",
    "sinon": "^17.0.1",
    "ts-node": "^10.9.2",
    "typescript": "^5.4.5",
    "typescript-json-schema": "^0.63.0"
  },
  "eslintConfig": {
    "root": true,
    "parser": "@typescript-eslint/parser",
    "plugins": [
      "@typescript-eslint",
      "typescript-sort-keys"
    ],
    "extends": [
      "eslint:recommended",
      "plugin:@typescript-eslint/eslint-recommended",
      "plugin:@typescript-eslint/recommended",
      "plugin:typescript-sort-keys/recommended"
    ],
    "ignorePatterns": [
      "node_modules/*",
      "build/*",
      ".DS_Store",
      ".no-git/*",
      "*.log"
    ],
    "rules": {
      "sort-keys": [
        "error",
        "asc",
        {
          "caseSensitive": true,
          "natural": false,
          "minKeys": 2
        }
      ],
      "semi": [
        2,
        "always"
      ],
      "no-async-promise-executor": 0,
      "@typescript-eslint/ban-ts-comment": 0,
      "@typescript-eslint/no-var-requires": 0,
      "sort-imports": [
        "error",
        {
          "ignoreCase": false,
          "ignoreDeclarationSort": false,
          "ignoreMemberSort": false,
          "memberSyntaxSortOrder": [
            "none",
            "all",
            "multiple",
            "single"
          ],
          "allowSeparatedGroups": true
        }
      ]
    }
  },
  "mocha": {
    "extension": [
      "ts"
    ],
    "loader": "ts-node/esm",
    "spec": "src/**/*.spec.ts",
    "timeout": 30000,
    "slow": 5000
  },
  "prettier": {
    "semi": true,
    "trailingComma": "all",
    "singleQuote": true,
    "printWidth": 80
  }
}<|MERGE_RESOLUTION|>--- conflicted
+++ resolved
@@ -64,12 +64,8 @@
     "puppeteer-extra": "^3.3.6",
     "puppeteer-extra-plugin-stealth": "^2.11.2",
     "queue": "^7.0.0",
-<<<<<<< HEAD
-    "systeminformation": "^5.22.7",
+    "systeminformation": "^5.22.8",
     "tar-fs": "^3.0.6"
-=======
-    "systeminformation": "^5.22.8"
->>>>>>> d33a8df3
   },
   "optionalDependencies": {
     "@types/chai": "^4.3.16",
