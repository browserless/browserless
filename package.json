{
  "name": "@browserless.io/browserless",
<<<<<<< HEAD
  "version": "2.11.0",
=======
  "version": "2.12.0-beta-3",
>>>>>>> f4768271
  "license": "SSPL",
  "description": "The browserless platform",
  "author": "browserless.io",
  "type": "module",
  "types": "./src/exports.ts",
  "main": "./build/exports.js",
  "exports": {
    ".": "./build/exports.js"
  },
  "bin": {
    "browserless": "./bin/browserless.js"
  },
  "scripts": {
    "build": "npm run clean && npm run build:ts && npm run install:adblock && npm run build:schemas && npm run build:selectors && npm run build:devtools && npm run build:openapi",
    "build:dev": "npm run build && npm run build:function",
    "build:devtools": "node scripts/install-devtools.js",
    "build:function": "node scripts/build-function.js",
    "build:schemas": "node scripts/build-schemas.js",
    "build:openapi": "node scripts/build-open-api.js",
    "build:selectors": "node scripts/build-selectors.js",
    "build:ts": "tsc",
    "clean": "node scripts/clean.js",
    "dev": "npm run build:dev && env-cmd -f .env node build",
    "install:adblock": "node scripts/install-adblock.js",
    "install:debugger": "node scripts/install-debugger.js",
    "install:browsers": "npx --yes playwright install chromium firefox webkit chrome",
    "install:dev": "npm run install:browsers && npm run install:debugger",
    "lint": "eslint . --ext .ts --fix",
    "prepack": "npm run build:dev",
    "prettier": "prettier '{src,functions,scripts,bin,external,.github}/**/*.{js,ts,json,yml,yaml,md}' --log-level error --write",
    "test": "cross-env DEBUG=quiet mocha",
    "start": "env-cmd -f .env node build"
  },
  "files": [
    "assets/*",
    "bin/*",
    "build/*",
    "docker/*",
    "extensions/*",
    "external/*",
    "fonts/*",
    "scripts/*",
    "src/*",
    "static/*",
    "CHANGELOG.md",
    "tsconfig.json"
  ],
  "dependencies": {
    "debug": "^4.3.2",
    "del": "^7.0.0",
    "enjoi": "^9.0.1",
    "file-type": "^19.0.0",
    "get-port": "^7.1.0",
    "gradient-string": "^2.0.0",
    "http-proxy": "^1.18.1",
    "lighthouse": "^12.0.0",
    "micromatch": "^4.0.4",
    "playwright-1.40": "npm:playwright-core@1.40.1",
    "playwright-1.41": "npm:playwright-core@1.41.2",
    "playwright-1.42": "npm:playwright-core@1.42.1",
    "playwright-1.43": "npm:playwright-core@1.43.1",
    "playwright-core": "^1.44.0",
    "puppeteer-core": "^22.9.0",
    "puppeteer-extra": "^3.3.6",
    "puppeteer-extra-plugin-stealth": "^2.11.2",
    "queue": "^7.0.0",
    "systeminformation": "^5.22.9",
    "tar-fs": "^3.0.6"
  },
  "optionalDependencies": {
    "@types/chai": "^4.3.16",
    "@types/debug": "^4.1.12",
    "@types/gradient-string": "^1.1.6",
    "@types/http-proxy": "^1.17.14",
    "@types/micromatch": "^4.0.7",
    "@types/mocha": "^10.0.6",
    "@types/node": "^20.12.12",
    "@types/sinon": "^17.0.3",
    "@typescript-eslint/eslint-plugin": "^7.9.0",
    "@typescript-eslint/parser": "^7.10.0",
    "assert": "^2.0.0",
    "chai": "^5.1.1",
    "cross-env": "^7.0.3",
    "env-cmd": "^10.1.0",
    "esbuild": "^0.21.3",
    "esbuild-plugin-polyfill-node": "^0.3.0",
    "eslint": "^8.57.0",
    "eslint-plugin-typescript-sort-keys": "^3.2.0",
    "extract-zip": "^2.0.1",
    "gunzip-maybe": "^1.4.2",
    "marked": "^12.0.2",
    "mocha": "^10.4.0",
    "move-file": "^3.1.0",
    "prettier": "^3.2.5",
    "sinon": "^18.0.0",
    "ts-node": "^10.9.2",
    "typescript": "^5.4.5",
    "typescript-json-schema": "^0.63.0"
  },
  "playwrightVersions": {
    "default": "playwright-core",
    "1.44": "playwright-core",
    "1.43": "playwright-1.43",
    "1.42": "playwright-1.42",
    "1.41": "playwright-1.41",
    "1.40": "playwright-1.40"
  },
  "eslintConfig": {
    "root": true,
    "parser": "@typescript-eslint/parser",
    "plugins": [
      "@typescript-eslint",
      "typescript-sort-keys"
    ],
    "extends": [
      "eslint:recommended",
      "plugin:@typescript-eslint/eslint-recommended",
      "plugin:@typescript-eslint/recommended",
      "plugin:typescript-sort-keys/recommended"
    ],
    "ignorePatterns": [
      "node_modules/*",
      "build/*",
      ".DS_Store",
      ".no-git/*",
      "*.log"
    ],
    "rules": {
      "sort-keys": [
        "error",
        "asc",
        {
          "caseSensitive": true,
          "natural": false,
          "minKeys": 2
        }
      ],
      "semi": [
        2,
        "always"
      ],
      "no-async-promise-executor": 0,
      "@typescript-eslint/ban-ts-comment": 0,
      "@typescript-eslint/no-var-requires": 0,
      "sort-imports": [
        "error",
        {
          "ignoreCase": false,
          "ignoreDeclarationSort": false,
          "ignoreMemberSort": false,
          "memberSyntaxSortOrder": [
            "none",
            "all",
            "multiple",
            "single"
          ],
          "allowSeparatedGroups": true
        }
      ]
    }
  },
  "mocha": {
    "extension": [
      "ts"
    ],
    "loader": "ts-node/esm",
    "spec": "src/**/*.spec.ts",
    "timeout": 30000,
    "slow": 5000
  },
  "prettier": {
    "semi": true,
    "trailingComma": "all",
    "singleQuote": true,
    "printWidth": 80
  }
}<|MERGE_RESOLUTION|>--- conflicted
+++ resolved
@@ -1,10 +1,6 @@
 {
   "name": "@browserless.io/browserless",
-<<<<<<< HEAD
-  "version": "2.11.0",
-=======
   "version": "2.12.0-beta-3",
->>>>>>> f4768271
   "license": "SSPL",
   "description": "The browserless platform",
   "author": "browserless.io",
