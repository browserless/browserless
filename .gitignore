--- conflicted
+++ resolved
@@ -19,13 +19,8 @@
 # Swagger JSON
 static/docs/swagger.json
 
-<<<<<<< HEAD
-# Env files
-.env
-=======
 # Coverage
 coverage
 
 # Dev Files
-*.env*
->>>>>>> 78932049
+*.env*